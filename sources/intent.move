/*
* @title Intent
* @description It is a Transfer To Object based intent to manage assets and capabilities. It is designed to power DAOs and Multisigs.
* @dev

Flow

1 - Create IntentPayload
2 - Store in the Proposal

--- To execute a proposal ---

3 - Create the Intent with the IntentPayload
4 - Deposit all required objects
5 - Share Intent

--- Happy Path someone executes ---

6 - Call start
7 - Take objects
8 - Return objects (if required)
9 - Call end

--- Unhappy Path, the deadline has passed without it being executed ---

6 - Call give_back to return objects from the intent to owner
7 - destroy the intent

*
*/
module intent::intent {
    // === Imports ===

    use std::string::String;

    use sui::dynamic_field as df;
    use sui::dynamic_object_field as dof;

    use intent::intent_payload::IntentPayload;

    // === Errors ===

    const ECallStartFirst: u64 = 0;
    const EHasExpired: u64 = 1;
    const EIsAlreadyInitiated: u64 = 2;
    const ENotARequiredObject: u64 = 3;
    const EMissingRequiredObjects: u64 = 4;
    const EMissingRequestedObjects: u64 = 6;
    const EHasNotExpired: u64 = 7;
    const EHasBeenInitiated: u64 = 8;

    // === Constants ===

    // === Structs ===

    public struct ConfigKey has copy, store, drop {}

    public struct Intent<phantom Executor: drop> has key {
        id: UID,
        owner: address,
        name: String,
        deadline: u64,        
        initiated: bool,
        requested: vector<address>,
        deposited: vector<address>,
        returned: vector<address>,
        required: vector<address>,      
    }

    public struct Initializing<phantom Executor: drop> {
        intent: Intent<Executor>
    }

    public struct Executing<phantom Executor: drop> {
        intent: Intent<Executor>
    }

    // === Method Aliases ===

    // === Public-Mutative Functions ===

    public fun new<Executor: drop, Config: store>(payload: IntentPayload<Executor, Config>, ctx: &mut TxContext): Initializing<Executor> {
        let (name, owner, deadline, requested, required) = (
            payload.name(),
            payload.owner(),
            payload.deadline(),
            payload.requested(),
            payload.required()
        );

        let mut intent = Intent {
            id: object::new(ctx),
            initiated: false,
            owner,
            name,
            deadline,
            requested,
            deposited: vector[],
            returned: vector[],
            required
        };
        df::add(intent.storage(), ConfigKey {}, payload.destroy());

        Initializing { intent }
    }

<<<<<<< HEAD
    public fun deposit<Executor: drop, Object: store + key>(self: &mut Initializing<Executor>, object: Object) {
        assert!(!self.intent.initiated, EIsAlreadyInitiated);
=======
    public fun deposit<Executor: drop, Object: store + key>(self: &mut Intent<Executor>, object: Object) {
        assert!(!self.initiated, EIsAlreadyInitiated);
        assert!(!self.shared, ECannotBeShared);

        let object_id = object::id(&object).id_to_address();

        assert!(self.requested.contains(&object_id), ENotARequiredObject);

        self.deposited.push_back(object_id);
        dof::add(self.storage(), object_id, object);
    }

    #[allow(lint(share_owned))]
    public fun share<Executor: drop>(mut self: Intent<Executor>, share_lock: ShareLock) {
        let ShareLock { intent } = share_lock;

        assert!(intent == self.id.uid_to_address(), EInvalidLock);
>>>>>>> 41499e53

        let object_id = object::id(&object).id_to_address();

        assert!(self.intent.requested.contains(&object_id), ENotARequiredObject);

        self.intent.deposited.push_back(object_id);
        dof::add(&mut self.intent.storage, object_id, object);
    }

<<<<<<< HEAD
    #[allow(lint(share_owned))]
    public fun share<Executor: drop>(self: Initializing<Executor>) {
        let Initializing { intent } = self;

        assert_vectors_equality(intent.requested, intent.deposited, EMissingRequestedObjects);

        transfer::share_object(intent);
    }

    public fun start<Executor: drop>(mut intent: Intent<Executor>, _: Executor, ctx: &mut TxContext): Executing<Executor> {
        assert!(intent.deadline > ctx.epoch(), EHasExpired);
        intent.initiated = true;
        Executing { intent }
    }

    public fun take<Executor: drop, Object: store + key>(self: &mut Executing<Executor>, object_id: address): Object {
        assert!(self.intent.initiated, ECallStartFirst);
        dof::remove(&mut self.intent.storage, object_id)
=======
    public fun start<Executor: drop>(self: &mut Intent<Executor>, _: Executor, ctx: &mut TxContext): Lock {
        assert!(self.deadline > ctx.epoch(), EHasExpired);
        self.initiated = true;
        Lock { intent: self.id.uid_to_address() }
    }

    public fun take<Executor: drop, Object: store + key>(self: &mut Intent<Executor>, object_id: address): Object {
        assert!(self.initiated, ECallStartFirst);
        dof::remove(self.storage(), object_id)
>>>>>>> 41499e53
    }

    public fun put<Executor: drop, Object: store + key>(self: &mut Executing<Executor>, object: Object) {
        assert!(self.intent.initiated, ECallStartFirst);
        self.intent.returned.push_back(object::id(&object).id_to_address());
        transfer::public_transfer(object, self.intent.owner);
    }    

<<<<<<< HEAD
    public fun end<Executor: drop>(self: Executing<Executor>) {
        let Executing { intent } = self;
        let Intent { id, storage, owner: _, initiated, name: _, deadline: _, requested: _, deposited: _, returned, required } = intent;
=======
    public fun end<Executor: drop>(self: Intent<Executor>, lock: Lock) {
        let Intent { id, owner: _, initiated, name: _, deadline: _, requested: _, deposited: _, returned, required, shared: _ } = self;
>>>>>>> 41499e53

        assert!(initiated, ECallStartFirst);

        assert_vectors_equality(required, returned, EMissingRequiredObjects);

        id.delete();
    }

    public fun give_back<Executor: drop, Object: store + key>(self: &mut Executing<Executor>, object_id: address, ctx: &mut TxContext) {
        assert!(ctx.epoch() > self.intent.deadline, EHasNotExpired);
        assert!(!self.intent.initiated, EHasBeenInitiated);

<<<<<<< HEAD
        let object = dof::remove<address, Object>(&mut self.intent.storage, object_id);
=======
        let object = dof::remove<address, Object>(self.storage(), object_id);
>>>>>>> 41499e53

        self.intent.returned.push_back(object_id);

        transfer::public_transfer(object, self.intent.owner);
    }

    public fun destroy<Executor: drop>(self: Executing<Executor>, ctx: &mut TxContext) {
        let Executing { intent } = self;
        let Intent { id, storage, owner: _, initiated, name: _, deadline, requested: _, deposited: _, returned, required } = intent;
        
<<<<<<< HEAD
        assert!(ctx.epoch() > deadline, EHasNotExpired);
        assert!(!initiated, EHasBeenInitiated);
=======
        let Intent { id, owner: _, initiated: _, name: _, deadline: _, requested: _, deposited: _, returned, required, shared: _ } = self;
>>>>>>> 41499e53

        assert_vectors_equality(required, returned, EMissingRequiredObjects);

        id.delete();
    }

    // === Public-View Functions ===

    public fun name<Executor: drop>(self: &Intent<Executor>): String {
        self.name
    }

    public fun deadline<Executor: drop>(self: &Intent<Executor>): u64 {
        self.deadline
    }

    public fun initiated<Executor: drop>(self: &Intent<Executor>): bool {
        self.initiated
    }

    public fun requested<Executor: drop>(self: &Intent<Executor>): vector<address> {
        self.requested
    }

    public fun deposited<Executor: drop>(self: &Intent<Executor>): vector<address> {
        self.deposited
    }

    public fun returned<Executor: drop>(self: &Intent<Executor>): vector<address> {
        self.returned
    }

    public fun required<Executor: drop>(self: &Intent<Executor>): vector<address> {
        self.returned
    }

    public fun config_mut<Executor: drop, Config: store>(self: &mut Intent<Executor>, _: Executor): &mut Config {
        df::borrow_mut(self.storage(), ConfigKey {})
    }

    // === Admin Functions ===

    // === Public-Package Functions ===

    // === Private Functions ===

    fun storage<Executor: drop>(self: &mut Intent<Executor>): &mut UID {
        &mut self.id
    }

    fun assert_vectors_equality(x: vector<address>, y: vector<address>, error: u64) {
        let mut i = 0;
        let len = x.length();

        assert!(len == y.length(), error);

        while (len > i) {
            assert!(x.contains(&y[i]), error);
            i = i + 1;
        };        
    }

    // === Test Functions ===
}<|MERGE_RESOLUTION|>--- conflicted
+++ resolved
@@ -99,43 +99,23 @@
             returned: vector[],
             required
         };
+
         df::add(intent.storage(), ConfigKey {}, payload.destroy());
 
         Initializing { intent }
     }
 
-<<<<<<< HEAD
     public fun deposit<Executor: drop, Object: store + key>(self: &mut Initializing<Executor>, object: Object) {
         assert!(!self.intent.initiated, EIsAlreadyInitiated);
-=======
-    public fun deposit<Executor: drop, Object: store + key>(self: &mut Intent<Executor>, object: Object) {
-        assert!(!self.initiated, EIsAlreadyInitiated);
-        assert!(!self.shared, ECannotBeShared);
 
         let object_id = object::id(&object).id_to_address();
 
-        assert!(self.requested.contains(&object_id), ENotARequiredObject);
-
-        self.deposited.push_back(object_id);
-        dof::add(self.storage(), object_id, object);
-    }
-
-    #[allow(lint(share_owned))]
-    public fun share<Executor: drop>(mut self: Intent<Executor>, share_lock: ShareLock) {
-        let ShareLock { intent } = share_lock;
-
-        assert!(intent == self.id.uid_to_address(), EInvalidLock);
->>>>>>> 41499e53
-
-        let object_id = object::id(&object).id_to_address();
-
         assert!(self.intent.requested.contains(&object_id), ENotARequiredObject);
 
         self.intent.deposited.push_back(object_id);
-        dof::add(&mut self.intent.storage, object_id, object);
-    }
-
-<<<<<<< HEAD
+        dof::add(self.intent.storage(), object_id, object);
+    }
+
     #[allow(lint(share_owned))]
     public fun share<Executor: drop>(self: Initializing<Executor>) {
         let Initializing { intent } = self;
@@ -153,18 +133,7 @@
 
     public fun take<Executor: drop, Object: store + key>(self: &mut Executing<Executor>, object_id: address): Object {
         assert!(self.intent.initiated, ECallStartFirst);
-        dof::remove(&mut self.intent.storage, object_id)
-=======
-    public fun start<Executor: drop>(self: &mut Intent<Executor>, _: Executor, ctx: &mut TxContext): Lock {
-        assert!(self.deadline > ctx.epoch(), EHasExpired);
-        self.initiated = true;
-        Lock { intent: self.id.uid_to_address() }
-    }
-
-    public fun take<Executor: drop, Object: store + key>(self: &mut Intent<Executor>, object_id: address): Object {
-        assert!(self.initiated, ECallStartFirst);
-        dof::remove(self.storage(), object_id)
->>>>>>> 41499e53
+        dof::remove(self.intent.storage(), object_id)
     }
 
     public fun put<Executor: drop, Object: store + key>(self: &mut Executing<Executor>, object: Object) {
@@ -173,14 +142,9 @@
         transfer::public_transfer(object, self.intent.owner);
     }    
 
-<<<<<<< HEAD
     public fun end<Executor: drop>(self: Executing<Executor>) {
         let Executing { intent } = self;
-        let Intent { id, storage, owner: _, initiated, name: _, deadline: _, requested: _, deposited: _, returned, required } = intent;
-=======
-    public fun end<Executor: drop>(self: Intent<Executor>, lock: Lock) {
-        let Intent { id, owner: _, initiated, name: _, deadline: _, requested: _, deposited: _, returned, required, shared: _ } = self;
->>>>>>> 41499e53
+        let Intent { id, owner: _, initiated, name: _, deadline: _, requested: _, deposited: _, returned, required } = intent;
 
         assert!(initiated, ECallStartFirst);
 
@@ -193,11 +157,7 @@
         assert!(ctx.epoch() > self.intent.deadline, EHasNotExpired);
         assert!(!self.intent.initiated, EHasBeenInitiated);
 
-<<<<<<< HEAD
-        let object = dof::remove<address, Object>(&mut self.intent.storage, object_id);
-=======
-        let object = dof::remove<address, Object>(self.storage(), object_id);
->>>>>>> 41499e53
+        let object = dof::remove<address, Object>(self.intent.storage(), object_id);
 
         self.intent.returned.push_back(object_id);
 
@@ -206,14 +166,10 @@
 
     public fun destroy<Executor: drop>(self: Executing<Executor>, ctx: &mut TxContext) {
         let Executing { intent } = self;
-        let Intent { id, storage, owner: _, initiated, name: _, deadline, requested: _, deposited: _, returned, required } = intent;
+        let Intent { id, owner: _, initiated, name: _, deadline, requested: _, deposited: _, returned, required } = intent;
         
-<<<<<<< HEAD
         assert!(ctx.epoch() > deadline, EHasNotExpired);
         assert!(!initiated, EHasBeenInitiated);
-=======
-        let Intent { id, owner: _, initiated: _, name: _, deadline: _, requested: _, deposited: _, returned, required, shared: _ } = self;
->>>>>>> 41499e53
 
         assert_vectors_equality(required, returned, EMissingRequiredObjects);
 
